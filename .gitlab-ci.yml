# -*- indent-tabs-mode: nil -*-

stages:
  - test
  - lint
  - cross_distro_amd64
  - cross_distro_i386

.test_template: &distro_test
  before_script:
    # CCache Config
    - mkdir -p ccache
    - export CCACHE_BASEDIR=${PWD}
    - export CCACHE_DIR=${PWD}/ccache
    - export CC="ccache gcc"

    # Only stuff inside the repo directory can be cached
    # Override the CARGO_HOME variable to force it location
    - export CARGO_HOME=".cargo_cache/"
  script:
    - rustc --version && cargo --version
    - ./autogen.sh
    - make check

  after_script:
    - mkdir png_artifacts
    - cp /tmp/*.png png_artifacts

  artifacts:
    when: on_failure
    paths:
      - tests/*.log
      - png_artifacts

  cache:
    # Each job will have it's own cache
    key: "$CI_JOB_NAME"
    paths:
      - target/
      - .cargo_cache/
      - ccache/

# .deb_template: &deb_deps
#   before_script:
#     - apt update -yqq
#     - apt-get install -yqq gcc make
#                   automake autoconf libtool gettext itstool
#                   libgdk-pixbuf2.0-dev libgirepository1.0-dev
#                   gtk-doc-tools git libgtk-3-dev rustc cargo
#                   libxml2-dev libcroco3-dev libcairo2-dev libpango1.0-dev

# TEST STAGE
########################################################################

fedora:test:
  image: registry.gitlab.com/alatiera/librsvg-oci-images/fedora:latest
  stage: test
  variables:
    LIBRSVG_DEBUG: "yes"
  <<: *distro_test

fedora:test_release:
  image: registry.gitlab.com/alatiera/librsvg-oci-images/fedora:latest
  stage: test
  variables:
    LIBRSVG_DEBUG: "no"
  <<: *distro_test


# CROSS DISTRO AMD64 TEST STAGE
#######################################################################

fedora:rawhide:
<<<<<<< HEAD
  image: registry.gitlab.com/alatiera/librsvg-oci-images/amd64/fedora:latest
  stage: cross_distro_amd64
  before_script:
    - export LIBRSVG_DEBUG="yes"
=======
  image: registry.gitlab.com/alatiera/librsvg-oci-images/fedora:latest
  stage: cross_distro
  variables:
    LIBRSVG_DEBUG: "yes"
>>>>>>> 6d6fd1f3
  <<: *distro_test
  only:
    - master
    - schedules
    - tags
    - web

opensuse:tumbleweed:
<<<<<<< HEAD
  image: registry.gitlab.com/alatiera/librsvg-oci-images/amd64/opensuse:tumbleweed
  stage: cross_distro_amd64
  before_script:
    - export LIBRSVG_DEBUG="yes"
=======
  image: registry.gitlab.com/alatiera/librsvg-oci-images/opensuse:tumbleweed
  stage: cross_distro
  variables:
    LIBRSVG_DEBUG: "yes"
>>>>>>> 6d6fd1f3
  <<: *distro_test
  only:
    - master
    - schedules
    - tags
    - web

debian:testing:
<<<<<<< HEAD
  image: registry.gitlab.com/alatiera/librsvg-oci-images/amd64/debian:testing
  stage: cross_distro_amd64
  before_script:
    - export LIBRSVG_DEBUG="yes"
=======
  image: registry.gitlab.com/alatiera/librsvg-oci-images/debian:testing
  stage: cross_distro
  variables:
    LIBRSVG_DEBUG: "yes"
>>>>>>> 6d6fd1f3
  <<: *distro_test
  only:
    - master
    - schedules
    - tags
    - web

# TODO: Enable this when ubuntu update it's rustc package
# https://launchpad.net/ubuntu/+source/rustc/1.23.0+dfsg1+llvm-0ubuntu2
# ubuntu:18.04:
#   image: ubuntu:18.04
#   stage: cross_distro
#   <<: *deb_deps
#   <<: *distro_test
#   only:
#     - master
#     - schedules
#     - tags
#     - web


# CROSS DISTRO RELEASE AMD64 TEST STAGE
#######################################################################

fedora:rawhide_release:
<<<<<<< HEAD
  image: registry.gitlab.com/alatiera/librsvg-oci-images/amd64/fedora:latest
  stage: cross_distro_amd64
  before_script:
    - export LIBRSVG_DEBUG="no"
=======
  image: registry.gitlab.com/alatiera/librsvg-oci-images/fedora:latest
  stage: cross_distro_release
  variables:
    LIBRSVG_DEBUG: "no"
>>>>>>> 6d6fd1f3
  <<: *distro_test
  only:
    - schedules
    - tags
    - web

opensuse:tumbleweed_release:
<<<<<<< HEAD
  image: registry.gitlab.com/alatiera/librsvg-oci-images/amd64/opensuse:tumbleweed
  stage: cross_distro_amd64
  before_script:
    - export LIBRSVG_DEBUG="no"
=======
  image: registry.gitlab.com/alatiera/librsvg-oci-images/opensuse:tumbleweed
  stage: cross_distro_release
  variables:
    LIBRSVG_DEBUG: "no"
>>>>>>> 6d6fd1f3
  <<: *distro_test
  only:
    - schedules
    - tags
    - web

debian:testing_release:
<<<<<<< HEAD
  image: registry.gitlab.com/alatiera/librsvg-oci-images/amd64/debian:testing
  stage: cross_distro_amd64
  before_script:
    - export LIBRSVG_DEBUG="no"
=======
  image: registry.gitlab.com/alatiera/librsvg-oci-images/debian:testing
  stage: cross_distro_release
  variables:
    LIBRSVG_DEBUG: "no"
>>>>>>> 6d6fd1f3
  <<: *distro_test
  only:
    - schedules
    - tags
    - web

# CROSS DISTRO i386
#######################################################################

debian:testing_i386:
  image: registry.gitlab.com/alatiera/librsvg-oci-images/i386/debian:testing
  stage: cross_distro_i386
  before_script:
    - export LIBRSVG_DEBUG="yes"
  <<: *distro_test
  only:
    - master
    - schedules
    - tags
    - web

# CROSS DISTRO RELEASE i386
#######################################################################

debian:testing_release_i386:
  image: registry.gitlab.com/alatiera/librsvg-oci-images/i386/debian:testing
  stage: cross_distro_i386
  before_script:
    - export LIBRSVG_DEBUG="no"
  <<: *distro_test
  only:
    - schedules
    - tags
    - web

# LINT STAGE
#######################################################################

# Configure and run rustfmt on nightly
# Exits and builds fails on bad format
rustfmt:
  image: registry.gitlab.com/alatiera/rustfmt-oci-image/rustfmt:nightly
  stage: lint
  script:
    - rustc --version && cargo --version
    - cargo fmt --all -- --write-mode=diff


# Configure and run clippy on nightly
# Only fails on errors atm.
clippy:
  image: "rustlang/rust:nightly"
  stage: lint
  before_script:
    - apt update -yqq
    - apt-get install -yqq --no-install-recommends libgdk-pixbuf2.0-dev
                      libgirepository1.0-dev gtk-doc-tools git  libgtk-3-dev
                      libxml2-dev libcroco3-dev libcairo2-dev libpango1.0-dev

  script:
    - rustc --version && cargo --version
    - cargo install clippy --force
    - cargo clippy --all
  when: manual<|MERGE_RESOLUTION|>--- conflicted
+++ resolved
@@ -71,17 +71,10 @@
 #######################################################################
 
 fedora:rawhide:
-<<<<<<< HEAD
   image: registry.gitlab.com/alatiera/librsvg-oci-images/amd64/fedora:latest
   stage: cross_distro_amd64
-  before_script:
-    - export LIBRSVG_DEBUG="yes"
-=======
-  image: registry.gitlab.com/alatiera/librsvg-oci-images/fedora:latest
-  stage: cross_distro
-  variables:
-    LIBRSVG_DEBUG: "yes"
->>>>>>> 6d6fd1f3
+  variables:
+    LIBRSVG_DEBUG: "yes"
   <<: *distro_test
   only:
     - master
@@ -90,17 +83,10 @@
     - web
 
 opensuse:tumbleweed:
-<<<<<<< HEAD
   image: registry.gitlab.com/alatiera/librsvg-oci-images/amd64/opensuse:tumbleweed
   stage: cross_distro_amd64
-  before_script:
-    - export LIBRSVG_DEBUG="yes"
-=======
-  image: registry.gitlab.com/alatiera/librsvg-oci-images/opensuse:tumbleweed
-  stage: cross_distro
-  variables:
-    LIBRSVG_DEBUG: "yes"
->>>>>>> 6d6fd1f3
+  variables:
+    LIBRSVG_DEBUG: "yes"
   <<: *distro_test
   only:
     - master
@@ -109,17 +95,10 @@
     - web
 
 debian:testing:
-<<<<<<< HEAD
   image: registry.gitlab.com/alatiera/librsvg-oci-images/amd64/debian:testing
   stage: cross_distro_amd64
-  before_script:
-    - export LIBRSVG_DEBUG="yes"
-=======
-  image: registry.gitlab.com/alatiera/librsvg-oci-images/debian:testing
-  stage: cross_distro
-  variables:
-    LIBRSVG_DEBUG: "yes"
->>>>>>> 6d6fd1f3
+  variables:
+    LIBRSVG_DEBUG: "yes"
   <<: *distro_test
   only:
     - master
@@ -145,17 +124,10 @@
 #######################################################################
 
 fedora:rawhide_release:
-<<<<<<< HEAD
   image: registry.gitlab.com/alatiera/librsvg-oci-images/amd64/fedora:latest
   stage: cross_distro_amd64
-  before_script:
-    - export LIBRSVG_DEBUG="no"
-=======
-  image: registry.gitlab.com/alatiera/librsvg-oci-images/fedora:latest
-  stage: cross_distro_release
-  variables:
-    LIBRSVG_DEBUG: "no"
->>>>>>> 6d6fd1f3
+  variables:
+    LIBRSVG_DEBUG: "no"
   <<: *distro_test
   only:
     - schedules
@@ -163,17 +135,10 @@
     - web
 
 opensuse:tumbleweed_release:
-<<<<<<< HEAD
   image: registry.gitlab.com/alatiera/librsvg-oci-images/amd64/opensuse:tumbleweed
   stage: cross_distro_amd64
-  before_script:
-    - export LIBRSVG_DEBUG="no"
-=======
-  image: registry.gitlab.com/alatiera/librsvg-oci-images/opensuse:tumbleweed
-  stage: cross_distro_release
-  variables:
-    LIBRSVG_DEBUG: "no"
->>>>>>> 6d6fd1f3
+  variables:
+    LIBRSVG_DEBUG: "no"
   <<: *distro_test
   only:
     - schedules
@@ -181,17 +146,10 @@
     - web
 
 debian:testing_release:
-<<<<<<< HEAD
   image: registry.gitlab.com/alatiera/librsvg-oci-images/amd64/debian:testing
   stage: cross_distro_amd64
-  before_script:
-    - export LIBRSVG_DEBUG="no"
-=======
-  image: registry.gitlab.com/alatiera/librsvg-oci-images/debian:testing
-  stage: cross_distro_release
-  variables:
-    LIBRSVG_DEBUG: "no"
->>>>>>> 6d6fd1f3
+  variables:
+    LIBRSVG_DEBUG: "no"
   <<: *distro_test
   only:
     - schedules
