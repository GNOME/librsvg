--- conflicted
+++ resolved
@@ -81,7 +81,7 @@
     pub fn copy_with_base_url(&self, base_url: &AllowedUrl) -> LoadOptions {
         LoadOptions {
             flags: self.flags,
-            base_url: Some(base_url.url().clone()),
+            base_url: Some((*base_url).clone()),
         }
     }
 }
@@ -577,38 +577,6 @@
     fn rsvg_handle_get_rust(handle: *const RsvgHandle) -> *mut Handle;
 }
 
-<<<<<<< HEAD
-=======
-// Looks up a node by its id.
-pub fn lookup_fragment_id(handle: *const RsvgHandle, id: &str) -> Option<Rc<Node>> {
-    let rhandle = get_rust_handle(handle);
-
-    let svg_ref = rhandle.svg.borrow();
-    let svg = svg_ref.as_ref().unwrap();
-
-    svg.lookup_node_by_id(id)
-}
-
-pub fn load_extern(load_options: &LoadOptions, aurl: &AllowedUrl) -> Result<*mut RsvgHandle, ()> {
-    unsafe {
-        let file = gio::File::new_for_uri(aurl.as_str());
-
-        let res = rsvg_handle_new_from_gfile_sync(
-            file.to_glib_none().0,
-            load_options.flags.to_flags(),
-            ptr::null(),
-            ptr::null_mut(),
-        );
-
-        if res.is_null() {
-            Err(())
-        } else {
-            Ok(res)
-        }
-    }
-}
-
->>>>>>> a7fc4547
 pub fn load_image_to_surface(
     load_options: &LoadOptions,
     url: &str,
