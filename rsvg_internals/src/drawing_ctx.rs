use cairo;
use cairo::prelude::*;
<<<<<<< HEAD
use cairo::MatrixTrait;
=======
>>>>>>> 906d495a
use cairo_sys;
use glib::translate::*;
use std::cell::RefCell;
use std::rc::{Rc, Weak};

use crate::allowed_url::Fragment;
use crate::aspect_ratio::AspectRatio;
use crate::bbox::BoundingBox;
use crate::clip_path::{ClipPathUnits, NodeClipPath};
use crate::coord_units::CoordUnits;
use crate::dpi::Dpi;
use crate::error::RenderingError;
use crate::filters;
use crate::gradient::NodeGradient;
use crate::length::Dasharray;
use crate::mask::NodeMask;
use crate::node::{CascadedValues, NodeType, RsvgNode};
use crate::paint_server::{PaintServer, PaintSource};
use crate::pattern::NodePattern;
use crate::properties::{
    ClipRule,
    ComputedValues,
    EnableBackground,
    FillRule,
    ShapeRendering,
    StrokeDasharray,
    StrokeLinecap,
    StrokeLinejoin,
};
use crate::rect::RectangleExt;
use crate::surface_utils::shared_surface::SharedImageSurface;
use crate::svg::Svg;
use crate::unit_interval::UnitInterval;
use crate::viewbox::ViewBox;

/// Holds values that are required to normalize `Length` values to a current viewport.
///
/// This struct is created by calling `DrawingCtx::push_view_box()` or
/// `DrawingCtx::get_view_params()`.
///
/// This struct holds the size of the current viewport in the user's coordinate system.  A
/// viewport pushed with `DrawingCtx::push_view_box()` will remain in place until the
/// returned `ViewParams` is dropped; at that point, the `DrawingCtx` will resume using its
/// previous viewport.
pub struct ViewParams {
    pub dpi_x: f64,
    pub dpi_y: f64,
    pub view_box_width: f64,
    pub view_box_height: f64,
    view_box_stack: Option<Weak<RefCell<Vec<ViewBox>>>>,
}

impl ViewParams {
    pub fn new(dpi_x: f64, dpi_y: f64, view_box_width: f64, view_box_height: f64) -> ViewParams {
        ViewParams {
            dpi_x,
            dpi_y,
            view_box_width,
            view_box_height,
            view_box_stack: None,
        }
    }
}

impl Drop for ViewParams {
    fn drop(&mut self) {
        if let Some(ref weak_stack) = self.view_box_stack {
            let stack = weak_stack
                .upgrade()
                .expect("A ViewParams was dropped after its DrawingCtx!?");
            stack.borrow_mut().pop();
        }
    }
}

#[derive(Debug, Copy, Clone, PartialEq)]
pub enum ClipMode {
    ClipToViewport,
    ClipToVbox,
}

pub struct DrawingCtx {
    svg: Rc<Svg>,

    initial_affine: cairo::Matrix,

    rect: cairo::Rectangle,
    dpi: Dpi,

    /// This is a mitigation for the security-related bug
    /// https://gitlab.gnome.org/GNOME/librsvg/issues/323 - imagine
    /// the XML [billion laughs attack], but done by creating deeply
    /// nested groups of `<use>` elements.  The first one references
    /// the second one ten times, the second one references the third
    /// one ten times, and so on.  In the file given, this causes
    /// 10^17 objects to be rendered.  While this does not exhaust
    /// memory, it would take a really long time.
    ///
    /// [billion laughs attack]: https://bitbucket.org/tiran/defusedxml
    num_elements_rendered_through_use: usize,

    cr_stack: Vec<cairo::Context>,
    cr: cairo::Context,

    view_box_stack: Rc<RefCell<Vec<ViewBox>>>,

    bbox: BoundingBox,

    drawsub_stack: Vec<RsvgNode>,

    acquired_nodes: Rc<RefCell<Vec<RsvgNode>>>,

    measuring: bool,
    testing: bool,
}

impl DrawingCtx {
    pub fn new(
        svg: Rc<Svg>,
        cr: &cairo::Context,
        viewport: &cairo::Rectangle,
        dpi: Dpi,
        measuring: bool,
        testing: bool,
    ) -> DrawingCtx {
        let initial_affine = cr.get_matrix();

        // This is more or less a hack to make measuring geometries possible,
        // while the code gets refactored not to need special cases for that.

        let (rect, vbox) = if measuring {
            (
                cairo::Rectangle::new(0.0, 0.0, 1.0, 1.0),
                ViewBox::new(0.0, 0.0, 1.0, 1.0),
            )
        } else {
            let rect = *viewport;

            // https://www.w3.org/TR/SVG2/coords.html#InitialCoordinateSystem
            //
            // "For the outermost svg element, the SVG user agent must
            // determine an initial viewport coordinate system and an
            // initial user coordinate system such that the two
            // coordinates systems are identical. The origin of both
            // coordinate systems must be at the origin of the SVG
            // viewport."
            //
            // "... the initial viewport coordinate system (and therefore
            // the initial user coordinate system) must have its origin at
            // the top/left of the viewport"
            let vbox = ViewBox {
                x: 0.0,
                y: 0.0,
                width: viewport.width,
                height: viewport.height,
            };

            (rect, vbox)
        };

        let mut view_box_stack = Vec::new();
        view_box_stack.push(vbox);

        DrawingCtx {
            svg,
            initial_affine,
            rect,
            dpi,
            num_elements_rendered_through_use: 0,
            cr_stack: Vec::new(),
            cr: cr.clone(),
            view_box_stack: Rc::new(RefCell::new(view_box_stack)),
            bbox: BoundingBox::new(&initial_affine),
            drawsub_stack: Vec::new(),
            acquired_nodes: Rc::new(RefCell::new(Vec::new())),
            measuring,
            testing,
        }
    }

    pub fn toplevel_viewport(&self) -> cairo::Rectangle {
        self.rect
    }

    pub fn is_measuring(&self) -> bool {
        self.measuring
    }

    pub fn is_testing(&self) -> bool {
        self.testing
    }

    pub fn get_cairo_context(&self) -> cairo::Context {
        self.cr.clone()
    }

    // FIXME: Usage of this function is more less a hack... The caller
    // manually saves and then restore the draw_ctx.cr.
    // It would be better to have an explicit push/pop for the cairo_t, or
    // pushing a temporary surface, or something that does not involve
    // monkeypatching the cr directly.
    pub fn set_cairo_context(&mut self, cr: &cairo::Context) {
        self.cr = cr.clone();
    }

    // Temporary hack while we unify surface/cr/affine creation
    pub fn push_cairo_context(&mut self, cr: cairo::Context) {
        self.cr_stack.push(self.cr.clone());
        self.cr = cr;
    }

    // Temporary hack while we unify surface/cr/affine creation
    pub fn pop_cairo_context(&mut self) {
        self.cr = self.cr_stack.pop().unwrap();
    }

    fn size_for_temporary_surface(&self) -> (i32, i32) {
        // We need a size in whole pixels, so use ceil() to ensure the whole viewport fits
        // into the temporary surface.
        let width = self.rect.width.ceil() as i32;
        let height = self.rect.height.ceil() as i32;

        (width, height)
    }

    pub fn create_surface_for_toplevel_viewport(
        &self,
    ) -> Result<cairo::ImageSurface, RenderingError> {
        let (w, h) = self.size_for_temporary_surface();

        Ok(cairo::ImageSurface::create(cairo::Format::ARgb32, w, h)?)
    }

    fn create_similar_surface_for_toplevel_viewport(
        &self,
        surface: &cairo::Surface,
    ) -> Result<cairo::Surface, RenderingError> {
        let (w, h) = self.size_for_temporary_surface();

        let surface = cairo::Surface::create_similar(surface, cairo::Content::ColorAlpha, w, h);

        // FIXME: cairo-rs should return a Result from create_similar()!
        // Since it doesn't, we need to check its status by hand...

        let status = surface.status();
        if status == cairo::Status::Success {
            Ok(surface)
        } else {
            Err(RenderingError::Cairo(status))
        }
    }

    /// Gets the viewport that was last pushed with `push_view_box()`.
    pub fn get_view_params(&self) -> ViewParams {
        let view_box_stack = self.view_box_stack.borrow();
        let last = view_box_stack.len() - 1;
        let stack_top = &view_box_stack[last];

        ViewParams {
            dpi_x: self.dpi.x(),
            dpi_y: self.dpi.y(),
            view_box_width: stack_top.width,
            view_box_height: stack_top.height,
            view_box_stack: None,
        }
    }

    /// Pushes a viewport size for normalizing `Length` values.
    ///
    /// You should pass the returned `ViewParams` to all subsequent `Length.normalize()`
    /// calls that correspond to this viewport.
    ///
    /// The viewport will stay in place, and will be the one returned by
    /// `get_view_params()`, until the returned `ViewParams` is dropped.
    pub fn push_view_box(&self, width: f64, height: f64) -> ViewParams {
        self.view_box_stack
            .borrow_mut()
            .push(ViewBox::new(0.0, 0.0, width, height));

        ViewParams {
            dpi_x: self.dpi.x(),
            dpi_y: self.dpi.y(),
            view_box_width: width,
            view_box_height: height,
            view_box_stack: Some(Rc::downgrade(&self.view_box_stack)),
        }
    }

    pub fn push_new_viewport(
        &self,
        vbox: Option<ViewBox>,
        viewport: &cairo::Rectangle,
        preserve_aspect_ratio: AspectRatio,
        clip_mode: Option<ClipMode>,
    ) -> Option<ViewParams> {
        if let Some(ref clip) = clip_mode {
            if *clip == ClipMode::ClipToViewport {
                self.clip(viewport.x, viewport.y, viewport.width, viewport.height);
            }
        }

        preserve_aspect_ratio
            .viewport_to_viewbox_transform(vbox, viewport)
            .and_then(|matrix| {
                self.cr.transform(matrix);

                if let Some(vbox) = vbox {
                    if let Some(ref clip) = clip_mode {
                        if *clip == ClipMode::ClipToVbox {
                            self.clip(vbox.x, vbox.y, vbox.width, vbox.height);
                        }
                    }

                    Some(self.push_view_box(vbox.width, vbox.height))
                } else {
                    Some(self.get_view_params())
                }
            })
    }

    pub fn insert_bbox(&mut self, bbox: &BoundingBox) {
        self.bbox.insert(bbox);
    }

    pub fn get_bbox(&self) -> &BoundingBox {
        &self.bbox
    }

    // Use this function when looking up urls to other nodes. This function
    // does proper recursion checking and thereby avoids infinite loops.
    //
    // Nodes acquired by this function must be released in reverse
    // acquiring order.
    //
    // Note that if you acquire a node, you have to release it before trying to
    // acquire it again.  If you acquire a node "#foo" and don't release it before
    // trying to acquire "foo" again, you will obtain a %NULL the second time.
    pub fn get_acquired_node(&mut self, fragment: &Fragment) -> Option<AcquiredNode> {
        if let Ok(node) = self.svg.lookup(fragment) {
            if !self.acquired_nodes_contains(&node) {
                self.acquired_nodes.borrow_mut().push(node.clone());
                let acq = AcquiredNode(self.acquired_nodes.clone(), node.clone());
                return Some(acq);
            }
        }

        None
    }

    fn acquired_nodes_contains(&self, node: &RsvgNode) -> bool {
        self.acquired_nodes
            .borrow()
            .iter()
            .find(|n| Rc::ptr_eq(n, node))
            .is_some()
    }

    // Use this function when looking up urls to other nodes, and when you expect
    // the node to be of a particular type. This function does proper recursion
    // checking and thereby avoids infinite loops.
    //
    // Malformed SVGs, for example, may reference a marker by its IRI, but
    // the object referenced by the IRI is not a marker.
    //
    // Note that if you acquire a node, you have to release it before trying to
    // acquire it again.  If you acquire a node "#foo" and don't release it before
    // trying to acquire "foo" again, you will obtain a None the second time.
    //
    // For convenience, this function will return None if url is None.

    // FIXME: return a Result<AcquiredNode, RenderingError::InvalidReference>
    pub fn get_acquired_node_of_type(
        &mut self,
        fragment: Option<&Fragment>,
        node_type: NodeType,
    ) -> Option<AcquiredNode> {
        fragment
            .and_then(move |fragment| self.get_acquired_node(fragment))
            .and_then(|acquired| {
                if acquired.get().get_type() == node_type {
                    Some(acquired)
                } else {
                    None
                }
            })
    }

    // Returns (clip_in_user_space, clip_in_object_space), both Option<RsvgNode>
    fn get_clip_in_user_and_object_space(
        &mut self,
        clip_uri: Option<&Fragment>,
    ) -> (Option<RsvgNode>, Option<RsvgNode>) {
        if let Some(clip_node) = self.get_acquired_node_of_type(clip_uri, NodeType::ClipPath) {
            let clip_node = clip_node.get().clone();

            let ClipPathUnits(units) =
                clip_node.with_impl(|clip_path: &NodeClipPath| clip_path.get_units());

            if units == CoordUnits::UserSpaceOnUse {
                (Some(clip_node), None)
            } else {
                assert!(units == CoordUnits::ObjectBoundingBox);
                (None, Some(clip_node))
            }
        } else {
            (None, None)
        }
    }

    fn clip_to_node(
        &mut self,
        clip_node: &Option<RsvgNode>,
    ) -> Result<(), RenderingError> {
        if let Some(clip_node) = clip_node {
            let orig_bbox = self.bbox;

            let res = clip_node.with_impl(|clip_path: &NodeClipPath| {
                clip_path.to_cairo_context(&clip_node, self, &orig_bbox)
            });

            // FIXME: this is an EPIC HACK to keep the clipping context from
            // accumulating bounding boxes.  We'll remove this later, when we
            // are able to extract bounding boxes from outside the
            // general drawing loop.
            self.bbox = orig_bbox;

            res
        } else {
            Ok(())
        }
    }

    pub fn with_discrete_layer(
        &mut self,
        node: &RsvgNode,
        values: &ComputedValues,
        clipping: bool,
        draw_fn: &mut FnMut(&mut DrawingCtx) -> Result<(), RenderingError>,
    ) -> Result<(), RenderingError> {
        if clipping {
            draw_fn(self)
        } else {
            self.with_saved_cr(&mut |dc| {
                let clip_uri = values.clip_path.0.get();
                let mask = values.mask.0.get();

                // The `filter` property does not apply to masks.
                let filter = if node.get_type() == NodeType::Mask {
                    None
                } else {
                    values.filter.0.get()
                };

                let UnitInterval(opacity) = values.opacity.0;
                let enable_background = values.enable_background;

                let affine_at_start = dc.cr.get_matrix();

                let (clip_in_user_space, clip_in_object_space) =
                    dc.get_clip_in_user_and_object_space(clip_uri);

                dc.clip_to_node(&clip_in_user_space)?;

                let needs_temporary_surface = !(opacity == 1.0
                    && filter.is_none()
                    && mask.is_none()
                    && clip_in_object_space.is_none()
                    && enable_background == EnableBackground::Accumulate);

                if needs_temporary_surface {
                    // Compute our assortment of affines

                    let affines = CompositingAffines::new(
                        affine_at_start,
                        dc.initial_affine_with_offset(),
                        dc.cr_stack.len(),
                    );

                    // Create temporary surface and its cr

                    let cr = if filter.is_some() {
                        cairo::Context::new(&dc.create_surface_for_toplevel_viewport()?)
                    } else {
                        cairo::Context::new(
                            &dc.create_similar_surface_for_toplevel_viewport(&dc.cr.get_target())?,
                        )
                    };

                    cr.set_matrix(affines.for_temporary_surface);

                    dc.push_cairo_context(cr);

<<<<<<< HEAD
            if needs_temporary_surface {
                let cr = if filter.is_some() {
                    cairo::Context::new(&cairo::ImageSurface::create(
                        cairo::Format::ARgb32,
                        self.rect.width as i32,
                        self.rect.height as i32,
                    )?)
                } else {
                    // FIXME: cairo-rs should return a Result from create_similar()!
                    // Since it doesn't, we need to check its status by hand...

                    let surface = cairo::Surface::create_similar(
                        &self.cr.get_target(),
                        cairo::Content::ColorAlpha,
                        self.rect.width as i32,
                        self.rect.height as i32,
                    );

                    let status = surface.status();
                    if status != cairo::Status::Success {
                        return Err(RenderingError::Cairo(status));
                    }

                    cairo::Context::new(&surface)
                };

                cr.set_matrix(affine);
=======
                    // Create temporary bbox with the cr's affine

                    let prev_bbox = dc.bbox;
>>>>>>> 906d495a

                    dc.bbox = BoundingBox::new(&affines.for_temporary_surface);

                    // Draw!

                    let mut res = draw_fn(dc);

<<<<<<< HEAD
            if needs_temporary_surface {
                let source_surface = if let Some(filter_uri) = filter {
                    let child_surface = cairo::ImageSurface::from(self.cr.get_target()).unwrap();
                    let img_surface = self.run_filter(filter_uri, node, values, &child_surface)?;
                    // turn into a Surface
                    img_surface.as_ref().clone()
                } else {
                    self.cr.get_target()
                };
=======
                    // Filter

                    let source_surface = if let Some(filter_uri) = filter {
                        let child_surface = cairo::ImageSurface::from(dc.cr.get_target()).unwrap();
                        let img_surface =
                            dc.run_filter(filter_uri, node, values, &child_surface, dc.bbox)?;
                        // turn into a Surface
                        img_surface.as_ref().clone()
                    } else {
                        dc.cr.get_target()
                    };
>>>>>>> 906d495a

                    dc.pop_cairo_context();

                    // Set temporary surface as source

<<<<<<< HEAD
                original_cr.identity_matrix();
                original_cr.set_source_surface(&source_surface, xofs, yofs);
=======
                    dc.cr.set_matrix(affines.compositing);
                    dc.cr.set_source_surface(&source_surface, 0.0, 0.0);
>>>>>>> 906d495a

                    // Clip

                    dc.cr.set_matrix(affines.outside_temporary_surface);
                    dc.clip_to_node(&clip_in_object_space)?;

                    // Mask

                    if let Some(mask) = mask {
                        if let Some(acquired) =
                            dc.get_acquired_node_of_type(Some(mask), NodeType::Mask)
                        {
                            let mask_node = acquired.get();

                            res = res.and_then(|_| {
                                mask_node.with_impl(|mask: &NodeMask| {
                                    let bbox = dc.bbox;
                                    mask.generate_cairo_mask(&mask_node, &affines, dc, &bbox)
                                })
                            });
                        } else {
                            rsvg_log!(
                                "element {} references nonexistent mask \"{}\"",
                                node.get_human_readable_name(),
                                mask,
                            );
                        }
                    } else {
                        // No mask, so composite the temporary surface

                        dc.cr.set_matrix(affines.compositing);

                        if opacity < 1.0 {
                            dc.cr.paint_with_alpha(opacity);
                        } else {
                            dc.cr.paint();
                        }
                    }

                    dc.cr.set_matrix(affine_at_start);

                    let bbox = dc.bbox;
                    dc.bbox = prev_bbox;
                    dc.bbox.insert(&bbox);

                    res
                } else {
                    draw_fn(dc)
                }
            })
        }
    }

    fn initial_affine_with_offset(&self) -> cairo::Matrix {
        let mut initial_with_offset = self.initial_affine;
        initial_with_offset.translate(self.rect.x, self.rect.y);
        initial_with_offset
    }

    /// Saves the current Cairo matrix, runs the draw_fn, and restores the matrix
    ///
    /// This is slightly cheaper than a `cr.save()` / `cr.restore()`
    /// pair, but more importantly, it does not reset the whole
    /// graphics state, i.e. it leaves a clipping path in place if it
    /// was set by the `draw_fn`.
    pub fn with_saved_matrix(
        &mut self,
        draw_fn: &mut FnMut(&mut DrawingCtx) -> Result<(), RenderingError>,
    ) -> Result<(), RenderingError> {
        let matrix = self.cr.get_matrix();
        let res = draw_fn(self);
        self.cr.set_matrix(matrix);
        res
    }

    /// Saves the current Cairo context, runs the draw_fn, and restores the context
    pub fn with_saved_cr(
        &mut self,
        draw_fn: &mut FnMut(&mut DrawingCtx) -> Result<(), RenderingError>,
    ) -> Result<(), RenderingError> {
        self.cr.save();
        let res = draw_fn(self);
        self.cr.restore();
        res
    }

    fn run_filter(
        &mut self,
        filter_uri: &Fragment,
        node: &RsvgNode,
        values: &ComputedValues,
        child_surface: &cairo::ImageSurface,
        node_bbox: BoundingBox,
    ) -> Result<cairo::ImageSurface, RenderingError> {
        match self.get_acquired_node_of_type(Some(filter_uri), NodeType::Filter) {
            Some(acquired) => {
                let filter_node = acquired.get();

                if !filter_node.is_in_error() {
                    // FIXME: deal with out of memory here
                    filters::render(&filter_node, values, child_surface, self, node_bbox)
                } else {
                    Ok(child_surface.clone())
                }
            }

            None => {
                rsvg_log!(
                    "element {} will not be rendered since its filter \"{}\" was not found",
                    node.get_human_readable_name(),
                    filter_uri,
                );

                // Non-existing filters must act as null filters (that is, an
                // empty surface is returned).
                Ok(cairo::ImageSurface::create(
                    cairo::Format::ARgb32,
                    child_surface.get_width(),
                    child_surface.get_height(),
                )?)
            }
        }
    }

    fn set_color(
        &self,
        color: &cssparser::Color,
        opacity: &UnitInterval,
        current_color: &cssparser::RGBA,
    ) {
        let rgba = match *color {
            cssparser::Color::RGBA(ref rgba) => rgba,
            cssparser::Color::CurrentColor => current_color,
        };

        let &UnitInterval(o) = opacity;
        self.get_cairo_context().set_source_rgba(
            f64::from(rgba.red_f32()),
            f64::from(rgba.green_f32()),
            f64::from(rgba.blue_f32()),
            f64::from(rgba.alpha_f32()) * o,
        );
    }

    pub fn set_source_paint_server(
        &mut self,
        ps: &PaintServer,
        opacity: &UnitInterval,
        bbox: &BoundingBox,
        current_color: &cssparser::RGBA,
    ) -> Result<bool, RenderingError> {
        let mut had_paint_server;

        match *ps {
            PaintServer::Iri {
                ref iri,
                ref alternate,
            } => {
                had_paint_server = false;

                if let Some(acquired) = self.get_acquired_node(iri) {
                    let node = acquired.get();

                    if node.get_type() == NodeType::LinearGradient
                        || node.get_type() == NodeType::RadialGradient
                    {
                        had_paint_server = node.with_impl(|n: &NodeGradient| {
                            n.resolve_fallbacks_and_set_pattern(&node, self, opacity, bbox)
                        })?;
                    } else if node.get_type() == NodeType::Pattern {
                        had_paint_server = node.with_impl(|n: &NodePattern| {
                            n.resolve_fallbacks_and_set_pattern(&node, self, opacity, bbox)
                        })?;
                    }
                }

                if !had_paint_server && alternate.is_some() {
                    self.set_color(alternate.as_ref().unwrap(), opacity, current_color);
                    had_paint_server = true;
                } else {
                    rsvg_log!(
                        "pattern \"{}\" was not found and there was no fallback alternate",
                        iri
                    );
                }
            }

            PaintServer::SolidColor(color) => {
                self.set_color(&color, opacity, current_color);
                had_paint_server = true;
            }

            PaintServer::None => {
                had_paint_server = false;
            }
        };

        Ok(had_paint_server)
    }

    pub fn setup_cr_for_stroke(&self, cr: &cairo::Context, values: &ComputedValues) {
        let params = self.get_view_params();

        cr.set_line_width(values.stroke_width.0.normalize(values, &params));
        cr.set_miter_limit(values.stroke_miterlimit.0);
        cr.set_line_cap(cairo::LineCap::from(values.stroke_line_cap));
        cr.set_line_join(cairo::LineJoin::from(values.stroke_line_join));

        if let StrokeDasharray(Dasharray::Array(ref dashes)) = values.stroke_dasharray {
            let normalized_dashes: Vec<f64> = dashes
                .iter()
                .map(|l| l.normalize(values, &params))
                .collect();

            let total_length = normalized_dashes.iter().fold(0.0, |acc, &len| acc + len);

            if total_length > 0.0 {
                let offset = values.stroke_dashoffset.0.normalize(values, &params);
                cr.set_dash(&normalized_dashes, offset);
            } else {
                cr.set_dash(&[], 0.0);
            }
        }
    }

    pub fn stroke_and_fill(
        &mut self,
        cr: &cairo::Context,
        values: &ComputedValues,
    ) -> Result<(), RenderingError> {
        cr.set_antialias(cairo::Antialias::from(values.shape_rendering));

        self.setup_cr_for_stroke(cr, values);

        // Update the bbox in the rendering context.  Below, we actually set the
        // fill/stroke patterns on the cairo_t.  That process requires the
        // rendering context to have an updated bbox; for example, for the
        // coordinate system in patterns.
        let bbox = compute_stroke_and_fill_box(cr, values);
        self.insert_bbox(&bbox);

        let current_color = &values.color.0;

        let fill_opacity = &values.fill_opacity.0;

        let res = self
            .set_source_paint_server(&values.fill.0, fill_opacity, &bbox, current_color)
            .and_then(|had_paint_server| {
                if had_paint_server {
                    if values.stroke.0 == PaintServer::None {
                        cr.fill();
                    } else {
                        cr.fill_preserve();
                    }
                }

                Ok(())
            })
            .and_then(|_| {
                let stroke_opacity = values.stroke_opacity.0;

                self.set_source_paint_server(
                    &values.stroke.0,
                    &stroke_opacity,
                    &bbox,
                    &current_color,
                )
                .and_then(|had_paint_server| {
                    if had_paint_server {
                        cr.stroke();
                    }
                    Ok(())
                })
            });

        // clear the path in case stroke == fill == None; otherwise
        // we leave it around from computing the bounding box
        cr.new_path();

        res
    }

    pub fn clip(&self, x: f64, y: f64, w: f64, h: f64) {
        let cr = self.get_cairo_context();

        cr.rectangle(x, y, w, h);
        cr.clip();
    }

    pub fn get_snapshot(&self, surface: &cairo::ImageSurface) {
        // TODO: as far as I can tell this should not render elements past the last (topmost) one
        // with enable-background: new (because technically we shouldn't have been caching them).
        // Right now there are no enable-background checks whatsoever.
        let cr = cairo::Context::new(&surface);
        for (depth, draw) in self.cr_stack.iter().enumerate() {
            let affines = CompositingAffines::new(
                draw.get_matrix(),
                self.initial_affine_with_offset(),
                depth,
            );

            cr.set_matrix(affines.for_snapshot);
            cr.set_source_surface(&draw.get_target(), 0.0, 0.0);
            cr.paint();
        }
    }

    pub fn lookup_image(&self, href: &str) -> Result<SharedImageSurface, RenderingError> {
        self.svg
            .lookup_image(href)
            .map_err(|_| RenderingError::InvalidHref)
    }

    pub fn draw_node_on_surface(
        &mut self,
        node: &RsvgNode,
        cascaded: &CascadedValues<'_>,
        surface: &cairo::ImageSurface,
        width: f64,
        height: f64,
    ) -> Result<(), RenderingError> {
        let save_cr = self.cr.clone();
        let save_rect = self.rect;
        let save_affine = self.get_cairo_context().get_matrix();

        let cr = cairo::Context::new(surface);
        cr.set_matrix(save_affine);

        self.cr = cr;
        self.rect.x = 0.0;
        self.rect.y = 0.0;
        self.rect.width = width;
        self.rect.height = height;

        let res = self.draw_node_from_stack(cascaded, node, false);

        self.cr = save_cr;
        self.rect = save_rect;

        res
    }

    pub fn draw_node_from_stack(
        &mut self,
        cascaded: &CascadedValues<'_>,
        node: &RsvgNode,
        clipping: bool,
    ) -> Result<(), RenderingError> {
        let stack_top = self.drawsub_stack.pop();

        let draw = if let Some(ref top) = stack_top {
            Rc::ptr_eq(top, node)
        } else {
            true
        };

        let values = cascaded.get();
        let res = if draw && values.is_visible() {
            node.draw(node, cascaded, self, clipping)
        } else {
            Ok(())
        };

        if let Some(top) = stack_top {
            self.drawsub_stack.push(top);
        }

        res.and_then(|_| self.check_limits())
    }

    pub fn add_node_and_ancestors_to_stack(&mut self, node: &RsvgNode) {
        self.drawsub_stack.push(node.clone());
        if let Some(ref parent) = node.get_parent() {
            self.add_node_and_ancestors_to_stack(parent);
        }
    }

    pub fn increase_num_elements_rendered_through_use(&mut self, n: usize) {
        self.num_elements_rendered_through_use += n;
    }

    fn check_limits(&self) -> Result<(), RenderingError> {
        if self.num_elements_rendered_through_use > 500_000 {
            Err(RenderingError::InstancingLimit)
        } else {
            Ok(())
        }
    }
}

pub struct CompositingAffines {
    pub outside_temporary_surface: cairo::Matrix,
    pub initial: cairo::Matrix,
    pub for_temporary_surface: cairo::Matrix,
    pub compositing: cairo::Matrix,
    pub for_snapshot: cairo::Matrix,
}

impl CompositingAffines {
    fn new(
        current: cairo::Matrix,
        initial: cairo::Matrix,
        cr_stack_depth: usize,
    ) -> CompositingAffines {
        let is_topmost_temporary_surface = cr_stack_depth == 0;

        let initial_inverse = initial.try_invert().unwrap();

        let outside_temporary_surface = if is_topmost_temporary_surface {
            current
        } else {
            cairo::Matrix::multiply(&current, &initial_inverse)
        };

        let for_temporary_surface = if is_topmost_temporary_surface {
            let untransformed = cairo::Matrix::multiply(&current, &initial_inverse);
            untransformed
        } else {
            current
        };

        let compositing = if is_topmost_temporary_surface {
            initial
        } else {
            cairo::Matrix::identity()
        };

        // This is the inverse of "compositing"; we do it this way
        // instead of inverting that one to preserve accuracy.
        let for_snapshot = if is_topmost_temporary_surface {
            initial_inverse
        } else {
            cairo::Matrix::identity()
        };

        CompositingAffines {
            outside_temporary_surface,
            initial,
            for_temporary_surface,
            compositing,
            for_snapshot,
        }
    }
}

fn compute_stroke_and_fill_box(cr: &cairo::Context, values: &ComputedValues) -> BoundingBox {
    let affine = cr.get_matrix();

    let mut bbox = BoundingBox::new(&affine);

    // Dropping the precision of cairo's bezier subdivision, yielding 2x
    // _rendering_ time speedups, are these rather expensive operations
    // really needed here? */
    let backup_tolerance = cr.get_tolerance();
    cr.set_tolerance(1.0);

    // Bounding box for fill
    //
    // Unlike the case for stroke, for fills we always compute the bounding box.
    // In GNOME we have SVGs for symbolic icons where each icon has a bounding
    // rectangle with no fill and no stroke, and inside it there are the actual
    // paths for the icon's shape.  We need to be able to compute the bounding
    // rectangle's extents, even when it has no fill nor stroke.

    let fb = BoundingBox::new(&affine).with_ink_extents(cr.fill_extents());
    bbox.insert(&fb);

    // Bounding box for stroke

    if values.stroke.0 != PaintServer::None {
        let sb = BoundingBox::new(&affine).with_ink_extents(cr.stroke_extents());
        bbox.insert(&sb);
    }

    // objectBoundingBox

    let ob = BoundingBox::new(&affine).with_extents(path_extents(cr));
    bbox.insert(&ob);

    // restore tolerance

    cr.set_tolerance(backup_tolerance);

    bbox
}

// remove this binding once cairo-rs has Context::path_extents()
fn path_extents(cr: &cairo::Context) -> (f64, f64, f64, f64) {
    let mut x1: f64 = 0.0;
    let mut y1: f64 = 0.0;
    let mut x2: f64 = 0.0;
    let mut y2: f64 = 0.0;

    unsafe {
        cairo_sys::cairo_path_extents(cr.to_glib_none().0, &mut x1, &mut y1, &mut x2, &mut y2);
    }
    (x1, y1, x2, y2)
}

impl From<StrokeLinejoin> for cairo::LineJoin {
    fn from(j: StrokeLinejoin) -> cairo::LineJoin {
        match j {
            StrokeLinejoin::Miter => cairo::LineJoin::Miter,
            StrokeLinejoin::Round => cairo::LineJoin::Round,
            StrokeLinejoin::Bevel => cairo::LineJoin::Bevel,
        }
    }
}

impl From<StrokeLinecap> for cairo::LineCap {
    fn from(j: StrokeLinecap) -> cairo::LineCap {
        match j {
            StrokeLinecap::Butt => cairo::LineCap::Butt,
            StrokeLinecap::Round => cairo::LineCap::Round,
            StrokeLinecap::Square => cairo::LineCap::Square,
        }
    }
}

impl From<ClipRule> for cairo::FillRule {
    fn from(c: ClipRule) -> cairo::FillRule {
        match c {
            ClipRule::NonZero => cairo::FillRule::Winding,
            ClipRule::EvenOdd => cairo::FillRule::EvenOdd,
        }
    }
}

impl From<FillRule> for cairo::FillRule {
    fn from(f: FillRule) -> cairo::FillRule {
        match f {
            FillRule::NonZero => cairo::FillRule::Winding,
            FillRule::EvenOdd => cairo::FillRule::EvenOdd,
        }
    }
}

impl From<ShapeRendering> for cairo::Antialias {
    fn from(sr: ShapeRendering) -> cairo::Antialias {
        match sr {
            ShapeRendering::Auto | ShapeRendering::GeometricPrecision => cairo::Antialias::Default,
            ShapeRendering::OptimizeSpeed | ShapeRendering::CrispEdges => cairo::Antialias::None,
        }
    }
}

#[derive(Default, Clone, Copy, Debug, PartialEq)]
#[repr(C)]
pub struct RsvgRectangle {
    pub x: f64,
    pub y: f64,
    pub width: f64,
    pub height: f64,
}

impl From<cairo::Rectangle> for RsvgRectangle {
    fn from(r: cairo::Rectangle) -> RsvgRectangle {
        RsvgRectangle {
            x: r.x,
            y: r.y,
            width: r.width,
            height: r.height,
        }
    }
}

impl From<ViewBox> for RsvgRectangle {
    fn from(vb: ViewBox) -> RsvgRectangle {
        RsvgRectangle {
            x: vb.x,
            y: vb.y,
            width: vb.width,
            height: vb.height,
        }
    }
}

impl From<RsvgRectangle> for cairo::Rectangle {
    fn from(r: RsvgRectangle) -> cairo::Rectangle {
        cairo::Rectangle {
            x: r.x,
            y: r.y,
            width: r.width,
            height: r.height,
        }
    }
}

pub struct AcquiredNode(Rc<RefCell<Vec<RsvgNode>>>, RsvgNode);

impl Drop for AcquiredNode {
    fn drop(&mut self) {
        let mut v = self.0.borrow_mut();
        assert!(Rc::ptr_eq(v.last().unwrap(), &self.1));
        v.pop();
    }
}

impl AcquiredNode {
    pub fn get(&self) -> &RsvgNode {
        &self.1
    }
}

/// Keeps a stack of nodes and can check if a certain node is contained in the stack
///
/// Sometimes parts of the code cannot plainly use the implicit stack of acquired
/// nodes as maintained by DrawingCtx::get_acquired_node(), and they must keep their
/// own stack of nodes to test for reference cycles.  NodeStack can be used to do that.
pub struct NodeStack(Vec<RsvgNode>);

impl NodeStack {
    pub fn new() -> NodeStack {
        NodeStack(Vec::new())
    }

    pub fn push(&mut self, node: &RsvgNode) {
        self.0.push(node.clone());
    }

    pub fn contains(&self, node: &RsvgNode) -> bool {
        self.0.iter().find(|n| Rc::ptr_eq(n, node)).is_some()
    }
}<|MERGE_RESOLUTION|>--- conflicted
+++ resolved
@@ -1,9 +1,5 @@
 use cairo;
 use cairo::prelude::*;
-<<<<<<< HEAD
-use cairo::MatrixTrait;
-=======
->>>>>>> 906d495a
 use cairo_sys;
 use glib::translate::*;
 use std::cell::RefCell;
@@ -496,39 +492,9 @@
 
                     dc.push_cairo_context(cr);
 
-<<<<<<< HEAD
-            if needs_temporary_surface {
-                let cr = if filter.is_some() {
-                    cairo::Context::new(&cairo::ImageSurface::create(
-                        cairo::Format::ARgb32,
-                        self.rect.width as i32,
-                        self.rect.height as i32,
-                    )?)
-                } else {
-                    // FIXME: cairo-rs should return a Result from create_similar()!
-                    // Since it doesn't, we need to check its status by hand...
-
-                    let surface = cairo::Surface::create_similar(
-                        &self.cr.get_target(),
-                        cairo::Content::ColorAlpha,
-                        self.rect.width as i32,
-                        self.rect.height as i32,
-                    );
-
-                    let status = surface.status();
-                    if status != cairo::Status::Success {
-                        return Err(RenderingError::Cairo(status));
-                    }
-
-                    cairo::Context::new(&surface)
-                };
-
-                cr.set_matrix(affine);
-=======
                     // Create temporary bbox with the cr's affine
 
                     let prev_bbox = dc.bbox;
->>>>>>> 906d495a
 
                     dc.bbox = BoundingBox::new(&affines.for_temporary_surface);
 
@@ -536,17 +502,6 @@
 
                     let mut res = draw_fn(dc);
 
-<<<<<<< HEAD
-            if needs_temporary_surface {
-                let source_surface = if let Some(filter_uri) = filter {
-                    let child_surface = cairo::ImageSurface::from(self.cr.get_target()).unwrap();
-                    let img_surface = self.run_filter(filter_uri, node, values, &child_surface)?;
-                    // turn into a Surface
-                    img_surface.as_ref().clone()
-                } else {
-                    self.cr.get_target()
-                };
-=======
                     // Filter
 
                     let source_surface = if let Some(filter_uri) = filter {
@@ -558,19 +513,13 @@
                     } else {
                         dc.cr.get_target()
                     };
->>>>>>> 906d495a
 
                     dc.pop_cairo_context();
 
                     // Set temporary surface as source
 
-<<<<<<< HEAD
-                original_cr.identity_matrix();
-                original_cr.set_source_surface(&source_surface, xofs, yofs);
-=======
                     dc.cr.set_matrix(affines.compositing);
                     dc.cr.set_source_surface(&source_surface, 0.0, 0.0);
->>>>>>> 906d495a
 
                     // Clip
 
