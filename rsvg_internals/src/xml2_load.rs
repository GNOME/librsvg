// This file provides functions to create a libxml2 xmlParserCtxtPtr, configured
// to read from a gio::InputStream, and to maintain its loading data in an XmlState.

use gio;
use gio::prelude::*;
use glib::prelude::*;
use std::borrow::Cow;
use std::cell::RefCell;
use std::mem;
use std::ptr;
use std::rc::Rc;
use std::slice;
use std::str;
use std::sync::Once;

use glib::translate::*;

use crate::error::LoadingError;
use crate::property_bag::PropertyBag;
use crate::util::cstr;
use crate::util::utf8_cstr;
use crate::xml::XmlState;
use crate::xml2::*;

fn get_xml2_sax_handler() -> xmlSAXHandler {
    let mut h: xmlSAXHandler = unsafe { mem::zeroed() };

    h.getEntity = Some(sax_get_entity_cb);
    h.entityDecl = Some(sax_entity_decl_cb);
    h.unparsedEntityDecl = Some(sax_unparsed_entity_decl_cb);
    h.getParameterEntity = Some(sax_get_parameter_entity_cb);
    h.characters = Some(sax_characters_cb);
    h.cdataBlock = Some(sax_characters_cb);
    h.startElement = Some(sax_start_element_cb);
    h.endElement = Some(sax_end_element_cb);
    h.processingInstruction = Some(sax_processing_instruction_cb);
    h.serror = Some(rsvg_sax_serror_cb);

    h
}

unsafe extern "C" fn rsvg_sax_serror_cb(user_data: *mut libc::c_void, error: xmlErrorPtr) {
    let state = (user_data as *mut XmlState).as_mut().unwrap();
    let error = error.as_ref().unwrap();

    let level_name = match error.level {
        1 => "warning",
        2 => "error",
        3 => "fatal error",
        _ => "unknown error",
    };

    // "int2" is the column number
    let column = if error.int2 > 0 {
        Cow::Owned(format!(":{}", error.int2))
    } else {
        Cow::Borrowed("")
    };

    let full_error_message = format!(
        "{} code={} ({}) in {}:{}{}: {}",
        level_name,
        error.code,
        error.domain,
        cstr(error.file),
        error.line,
        column,
        cstr(error.message)
    );
    state.error(&full_error_message);
}

fn free_xml_parser_and_doc(parser: xmlParserCtxtPtr) {
    // Free the ctxt and its ctxt->myDoc - libxml2 doesn't free them together
    // http://xmlsoft.org/html/libxml-parser.html#xmlFreeParserCtxt
    unsafe {
        if !parser.is_null() {
            let rparser = &mut *parser;

            if !rparser.myDoc.is_null() {
                xmlFreeDoc(rparser.myDoc);
                rparser.myDoc = ptr::null_mut();
            }

            xmlFreeParserCtxt(parser);
        }
    }
}

unsafe extern "C" fn sax_get_entity_cb(
    ctx: *mut libc::c_void,
    name: *const libc::c_char,
) -> xmlEntityPtr {
    let xml = &*(ctx as *mut XmlState);

    assert!(!name.is_null());
    let name = utf8_cstr(name);

    xml.entity_lookup(name).unwrap_or(ptr::null_mut())
}

unsafe extern "C" fn sax_entity_decl_cb(
    ctx: *mut libc::c_void,
    name: *const libc::c_char,
    type_: libc::c_int,
    _public_id: *const libc::c_char,
    _system_id: *const libc::c_char,
    content: *const libc::c_char,
) {
    let xml = &mut *(ctx as *mut XmlState);

    assert!(!name.is_null());

    if type_ != XML_INTERNAL_GENERAL_ENTITY {
        // We don't allow loading external entities; we don't support
        // defining parameter entities in the DTD, and libxml2 should
        // handle internal predefined entities by itself (e.g. "&amp;").
        return;
    }

    let entity = xmlNewEntity(
        ptr::null_mut(),
        name,
        type_,
        ptr::null(),
        ptr::null(),
        content,
    );
    assert!(!entity.is_null());

    let name = utf8_cstr(name);
    xml.entity_insert(name, entity);
}

unsafe extern "C" fn sax_unparsed_entity_decl_cb(
    ctx: *mut libc::c_void,
    name: *const libc::c_char,
    public_id: *const libc::c_char,
    system_id: *const libc::c_char,
    _notation_name: *const libc::c_char,
) {
    sax_entity_decl_cb(
        ctx,
        name,
        XML_INTERNAL_GENERAL_ENTITY,
        public_id,
        system_id,
        ptr::null(),
    );
}

unsafe extern "C" fn sax_start_element_cb(
    ctx: *mut libc::c_void,
    name: *const libc::c_char,
    atts: *const *const libc::c_char,
) {
    let xml = &mut *(ctx as *mut XmlState);

    assert!(!name.is_null());
    let name = utf8_cstr(name);

    let pbag = PropertyBag::new_from_key_value_pairs(atts);

    xml.start_element(name, &pbag);
}

unsafe extern "C" fn sax_end_element_cb(ctx: *mut libc::c_void, name: *const libc::c_char) {
    let xml = &mut *(ctx as *mut XmlState);

    assert!(!name.is_null());
    let name = utf8_cstr(name);

    xml.end_element(name);
}

unsafe extern "C" fn sax_characters_cb(
    ctx: *mut libc::c_void,
    unterminated_text: *const libc::c_char,
    len: libc::c_int,
) {
    let xml = &mut *(ctx as *mut XmlState);

    assert!(!unterminated_text.is_null());
    assert!(len >= 0);

    // libxml2 already validated the incoming string as UTF-8.  Note that
    // it is *not* nul-terminated; this is why we create a byte slice first.
    let bytes = std::slice::from_raw_parts(unterminated_text as *const u8, len as usize);
    let utf8 = str::from_utf8_unchecked(bytes);

    xml.characters(utf8);
}

unsafe extern "C" fn sax_processing_instruction_cb(
    ctx: *mut libc::c_void,
    target: *const libc::c_char,
    data: *const libc::c_char,
) {
    let xml = &mut *(ctx as *mut XmlState);

    assert!(!target.is_null());
    let target = utf8_cstr(target);

    assert!(!data.is_null());
    let data = utf8_cstr(data);

    xml.processing_instruction(target, data);
}

unsafe extern "C" fn sax_get_parameter_entity_cb(
    ctx: *mut libc::c_void,
    name: *const libc::c_char,
) -> xmlEntityPtr {
    sax_get_entity_cb(ctx, name)
}

fn set_xml_parse_options(parser: xmlParserCtxtPtr, unlimited_size: bool) {
    let mut options: libc::c_int = XML_PARSE_NONET | XML_PARSE_BIG_LINES;

    if unlimited_size {
        options |= XML_PARSE_HUGE;
    }

    unsafe {
        xmlCtxtUseOptions(parser, options);

        // If false, external entities work, but internal ones don't. if
        // true, internal entities work, but external ones don't. favor
        // internal entities, in order to not cause a regression
        (*parser).replaceEntities = 1;
    }
}

// Struct used as closure data for xmlCreateIOParserCtxt().  In conjunction
// with stream_ctx_read() and stream_ctx_close(), this struct provides the
// I/O callbacks and their context for libxml2.
//
// We call I/O methods on the stream, and as soon as we get an error
// we store it in the gio_error field.  Libxml2 just allows us to
// return -1 from the I/O callbacks in that case; it doesn't actually
// see the error code.
//
// The gio_error field comes from the place that constructs the
// StreamCtx.  That place is later responsible for seeing if the error
// is set; if it is, it means that there was an I/O error.  Otherwise,
// there were no I/O errors but the caller must then ask libxml2 for
// XML parsing errors.
struct StreamCtx {
    stream: gio::InputStream,
    cancellable: Option<gio::Cancellable>,
    gio_error: Rc<RefCell<Option<glib::Error>>>,
}

// read() callback from xmlCreateIOParserCtxt()
unsafe extern "C" fn stream_ctx_read(
    context: *mut libc::c_void,
    buffer: *mut libc::c_char,
    len: libc::c_int,
) -> libc::c_int {
    let ctx = &mut *(context as *mut StreamCtx);

    let mut err_ref = ctx.gio_error.borrow_mut();

    // has the error been set already?
    if err_ref.is_some() {
        return -1;
    }

    let buf: &mut [u8] = slice::from_raw_parts_mut(buffer as *mut u8, len as usize);

    match ctx.stream.read(buf, ctx.cancellable.as_ref()) {
        Ok(size) => size as libc::c_int,

        Err(e) => {
            // Just store the first I/O error we get; ignore subsequent ones.
            *err_ref = Some(e);
            -1
        }
    }
}

// close() callback from xmlCreateIOParserCtxt()
unsafe extern "C" fn stream_ctx_close(context: *mut libc::c_void) -> libc::c_int {
    let ctx = &mut *(context as *mut StreamCtx);

    let ret = match ctx.stream.close(ctx.cancellable.as_ref()) {
        Ok(()) => 0,

        Err(e) => {
            let mut err_ref = ctx.gio_error.borrow_mut();

            // don't overwrite a previous error
            if err_ref.is_none() {
                *err_ref = Some(e);
            }

            -1
        }
    };

    Box::from_raw(ctx);

    ret
}

fn init_libxml2() {
    static ONCE: Once = Once::new();

    ONCE.call_once(|| unsafe {
        xmlInitParser();
    });
}

pub struct Xml2Parser {
    parser: xmlParserCtxtPtr,
    gio_error: Rc<RefCell<Option<glib::Error>>>,
}

impl Xml2Parser {
    pub fn from_stream<S: IsA<gio::InputStream>>(
        xml: &mut XmlState,
<<<<<<< HEAD
        load_flags: LoadFlags,
        stream: S,
=======
        unlimited_size: bool,
        stream: gio::InputStream,
>>>>>>> 127de3eb
        cancellable: Option<&gio::Cancellable>,
    ) -> Result<Xml2Parser, ParseFromStreamError> {
        init_libxml2();

        // The Xml2Parser we end up creating, if
        // xmlCreateIOParserCtxt() is successful, needs to hold a
        // location to place a GError from within the I/O callbacks
        // stream_ctx_read() and stream_ctx_close().  We put this
        // location in an Rc so that it can outlive the call to
        // xmlCreateIOParserCtxt() in case that fails, since on
        // failure that function frees the StreamCtx.
        let gio_error = Rc::new(RefCell::new(None));

        let ctx = Box::new(StreamCtx {
            stream: stream.upcast(),
            cancellable: cancellable.map(|c| c.clone()),
            gio_error: gio_error.clone(),
        });

        let mut sax_handler = get_xml2_sax_handler();

        unsafe {
            let parser = xmlCreateIOParserCtxt(
                &mut sax_handler,
                xml as *mut _ as *mut _,
                Some(stream_ctx_read),
                Some(stream_ctx_close),
                Box::into_raw(ctx) as *mut _,
                XML_CHAR_ENCODING_NONE,
            );

            if parser.is_null() {
                // on error, xmlCreateIOParserCtxt() frees our ctx via the
                // stream_ctx_close function
                Err(ParseFromStreamError::CouldNotCreateXmlParser)
            } else {
                set_xml_parse_options(parser, unlimited_size);
                Ok(Xml2Parser { parser, gio_error })
            }
        }
    }

    pub fn parse(&self) -> Result<(), ParseFromStreamError> {
        unsafe {
            let xml_parse_success = xmlParseDocument(self.parser) == 0;

            let mut err_ref = self.gio_error.borrow_mut();

            let io_error = err_ref.take();

            if let Some(io_error) = io_error {
                Err(ParseFromStreamError::IoError(io_error))
            } else if !xml_parse_success {
                let xerr = xmlCtxtGetLastError(self.parser as *mut _);
                let msg = xml2_error_to_string(xerr);
                Err(ParseFromStreamError::XmlParseError(msg))
            } else {
                Ok(())
            }
        }
    }
}

impl Drop for Xml2Parser {
    fn drop(&mut self) {
        free_xml_parser_and_doc(self.parser);
        self.parser = ptr::null_mut();
    }
}

fn xml2_error_to_string(xerr: xmlErrorPtr) -> String {
    unsafe {
        if !xerr.is_null() {
            let xerr = &*xerr;

            let file = if xerr.file.is_null() {
                "data".to_string()
            } else {
                from_glib_none(xerr.file)
            };

            let message = if xerr.message.is_null() {
                "-".to_string()
            } else {
                from_glib_none(xerr.message)
            };

            format!(
                "Error domain {} code {} on line {} column {} of {}: {}",
                xerr.domain, xerr.code, xerr.line, xerr.int2, file, message
            )
        } else {
            // The error is not set?  Return a generic message :(
            "Error parsing XML data".to_string()
        }
    }
}

// Error returned when parsing an XML stream
pub enum ParseFromStreamError {
    // We couldn't even create the libxml2 parser
    CouldNotCreateXmlParser,

    // GIO error from the I/O callbacks
    IoError(glib::Error),

    // XML parsing error from libxml2
    XmlParseError(String),
}

impl From<ParseFromStreamError> for LoadingError {
    fn from(e: ParseFromStreamError) -> LoadingError {
        match e {
            ParseFromStreamError::CouldNotCreateXmlParser => LoadingError::CouldNotCreateXmlParser,
            ParseFromStreamError::IoError(e) => LoadingError::Glib(e),
            ParseFromStreamError::XmlParseError(s) => LoadingError::XmlParseError(s),
        }
    }
}<|MERGE_RESOLUTION|>--- conflicted
+++ resolved
@@ -319,13 +319,8 @@
 impl Xml2Parser {
     pub fn from_stream<S: IsA<gio::InputStream>>(
         xml: &mut XmlState,
-<<<<<<< HEAD
-        load_flags: LoadFlags,
+        unlimited_size: bool,
         stream: S,
-=======
-        unlimited_size: bool,
-        stream: gio::InputStream,
->>>>>>> 127de3eb
         cancellable: Option<&gio::Cancellable>,
     ) -> Result<Xml2Parser, ParseFromStreamError> {
         init_libxml2();
