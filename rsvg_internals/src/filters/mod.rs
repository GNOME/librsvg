use std::cell::{Cell, RefCell};
use std::ops::Deref;

use attributes::Attribute;
use coord_units::CoordUnits;
use drawing_ctx::DrawingCtx;
use error::AttributeError;
use handle::RsvgHandle;
use length::{LengthDir, LengthUnit, RsvgLength};
use node::{NodeResult, NodeTrait, NodeType, RsvgCNodeImpl, RsvgNode};
use parsers::{parse_and_validate, ParseError};
use property_bag::PropertyBag;

mod bounds;
use self::bounds::BoundsBuilder;

pub mod context;
use self::context::{FilterContext, FilterInput, FilterResult};

mod error;
use self::error::FilterError;

mod ffi;
use self::ffi::*;
pub use self::ffi::{filter_render, RsvgFilterPrimitive};

mod input;
use self::input::Input;

pub mod node;
use self::node::NodeFilter;

pub mod blend;
pub mod component_transfer;
pub mod composite;
pub mod flood;
pub mod image;
pub mod merge;
pub mod offset;

/// A filter primitive interface.
trait Filter: NodeTrait {
    /// Renders this filter primitive.
    ///
    /// If this filter primitive can't be rendered for whatever reason (for instance, a required
    /// property hasn't been provided), an error is returned.
<<<<<<< HEAD
    fn render(
        &self,
        node: &RsvgNode,
        ctx: &FilterContext,
        draw_ctx: &mut DrawingCtx,
    ) -> Result<FilterResult, FilterError>;
=======
    fn render(&self, node: &RsvgNode, ctx: &FilterContext) -> Result<FilterResult, FilterError>;

    /// Returns `true` if this filter primitive is affected by the `color-interpolation-filters`
    /// property.
    ///
    /// Primitives that do color blending (like `feComposite` or `feBlend`) should return `true`
    /// here, whereas primitives that don't (like `feOffset`) should return `false`.
    fn is_affected_by_color_interpolation_filters() -> bool;
>>>>>>> e915da09
}

/// The base filter primitive node containing common properties.
struct Primitive {
    // The purpose of this field is to pass this filter's function pointers to the C code.
    filter_function_pointers: FilterFunctionPointers,

    x: Cell<Option<RsvgLength>>,
    y: Cell<Option<RsvgLength>>,
    width: Cell<Option<RsvgLength>>,
    height: Cell<Option<RsvgLength>>,
    result: RefCell<Option<String>>,
}

/// The base node for filter primitives which accept input.
struct PrimitiveWithInput {
    base: Primitive,
    in_: RefCell<Option<Input>>,
}

/// Calls `ok_or()` on `get_input()` output.
///
/// A small convenience function for filter implementations.
#[inline]
fn make_result(x: Option<FilterInput>) -> Result<FilterInput, FilterError> {
    x.ok_or(FilterError::InvalidInput)
}

impl Primitive {
    /// Constructs a new `Primitive` with empty properties.
    #[inline]
    fn new<T: Filter>() -> Primitive {
        Primitive {
            filter_function_pointers: FilterFunctionPointers::new::<T>(),

            x: Cell::new(None),
            y: Cell::new(None),
            width: Cell::new(None),
            height: Cell::new(None),
            result: RefCell::new(None),
        }
    }

    /// Returns the `BoundsBuilder` for bounds computation.
    #[inline]
    fn get_bounds<'a>(&self, ctx: &'a FilterContext) -> BoundsBuilder<'a> {
        BoundsBuilder::new(
            ctx,
            self.x.get(),
            self.y.get(),
            self.width.get(),
            self.height.get(),
        )
    }
}

impl NodeTrait for Primitive {
    fn set_atts(&self, node: &RsvgNode, _: *const RsvgHandle, pbag: &PropertyBag) -> NodeResult {
        // With ObjectBoundingBox, only fractions and percents are allowed.
        let primitiveunits = node
            .get_parent()
            .and_then(|parent| {
                if parent.get_type() == NodeType::Filter {
                    Some(parent.with_impl(|f: &NodeFilter| f.primitiveunits.get()))
                } else {
                    None
                }
            })
            .unwrap_or(CoordUnits::UserSpaceOnUse);

        let no_units_allowed = primitiveunits == CoordUnits::ObjectBoundingBox;
        let check_units = |length: RsvgLength| {
            if !no_units_allowed {
                return Ok(length);
            }

            match length.unit {
                LengthUnit::Default | LengthUnit::Percent => Ok(length),
                _ => Err(AttributeError::Parse(ParseError::new(
                    "unit identifiers are not allowed with primitiveUnits set to objectBoundingBox",
                ))),
            }
        };
        let check_units_and_ensure_nonnegative =
            |length: RsvgLength| check_units(length).and_then(RsvgLength::check_nonnegative);

        for (_key, attr, value) in pbag.iter() {
            match attr {
                Attribute::X => self.x.set(Some(parse_and_validate(
                    "x",
                    value,
                    LengthDir::Horizontal,
                    check_units,
                )?)),
                Attribute::Y => self.y.set(Some(parse_and_validate(
                    "y",
                    value,
                    LengthDir::Vertical,
                    check_units,
                )?)),
                Attribute::Width => self.width.set(Some(parse_and_validate(
                    "width",
                    value,
                    LengthDir::Horizontal,
                    check_units_and_ensure_nonnegative,
                )?)),
                Attribute::Height => self.height.set(Some(parse_and_validate(
                    "height",
                    value,
                    LengthDir::Vertical,
                    check_units_and_ensure_nonnegative,
                )?)),
                Attribute::Result => *self.result.borrow_mut() = Some(value.to_string()),
                _ => (),
            }
        }

        Ok(())
    }

    #[inline]
    fn get_c_impl(&self) -> *const RsvgCNodeImpl {
        // The code that deals with the return value is in ffi.rs.
        &self.filter_function_pointers as *const FilterFunctionPointers as *const RsvgCNodeImpl
    }
}

impl PrimitiveWithInput {
    /// Constructs a new `PrimitiveWithInput` with empty properties.
    #[inline]
    fn new<T: Filter>() -> PrimitiveWithInput {
        PrimitiveWithInput {
            base: Primitive::new::<T>(),
            in_: RefCell::new(None),
        }
    }

    /// Returns the input Cairo surface for this filter primitive.
    #[inline]
    fn get_input(&self, ctx: &FilterContext, draw_ctx: &mut DrawingCtx) -> Option<FilterInput> {
        ctx.get_input(draw_ctx, self.in_.borrow().as_ref())
    }
}

impl NodeTrait for PrimitiveWithInput {
    fn set_atts(
        &self,
        node: &RsvgNode,
        handle: *const RsvgHandle,
        pbag: &PropertyBag,
    ) -> NodeResult {
        self.base.set_atts(node, handle, pbag)?;

        for (_key, attr, value) in pbag.iter() {
            match attr {
                Attribute::In => drop(self.in_.replace(Some(Input::parse(Attribute::In, value)?))),
                _ => (),
            }
        }

        Ok(())
    }

    #[inline]
    fn get_c_impl(&self) -> *const RsvgCNodeImpl {
        self.base.get_c_impl()
    }
}

impl Deref for PrimitiveWithInput {
    type Target = Primitive;

    #[inline]
    fn deref(&self) -> &Self::Target {
        &self.base
    }
}<|MERGE_RESOLUTION|>--- conflicted
+++ resolved
@@ -44,15 +44,12 @@
     ///
     /// If this filter primitive can't be rendered for whatever reason (for instance, a required
     /// property hasn't been provided), an error is returned.
-<<<<<<< HEAD
     fn render(
         &self,
         node: &RsvgNode,
         ctx: &FilterContext,
         draw_ctx: &mut DrawingCtx,
     ) -> Result<FilterResult, FilterError>;
-=======
-    fn render(&self, node: &RsvgNode, ctx: &FilterContext) -> Result<FilterResult, FilterError>;
 
     /// Returns `true` if this filter primitive is affected by the `color-interpolation-filters`
     /// property.
@@ -60,7 +57,6 @@
     /// Primitives that do color blending (like `feComposite` or `feBlend`) should return `true`
     /// here, whereas primitives that don't (like `feOffset`) should return `false`.
     fn is_affected_by_color_interpolation_filters() -> bool;
->>>>>>> e915da09
 }
 
 /// The base filter primitive node containing common properties.
