use std::cell::{Cell, RefCell};

use cairo::{self, ImageSurface, MatrixTrait, PatternTrait, Rectangle};

use allowed_url::{Fragment, Href};
use aspect_ratio::AspectRatio;
use attributes::Attribute;
use drawing_ctx::DrawingCtx;
use error::{NodeError, RenderingError};
use float_eq_cairo::ApproxEqCairo;
use node::{CascadedValues, NodeResult, NodeTrait, RsvgNode};
use parsers::{ParseError, ParseValue};
use property_bag::PropertyBag;
use rect::{IRect, RectangleExt};
use surface_utils::shared_surface::{SharedImageSurface, SurfaceType};
use viewbox::ViewBox;

use super::context::{FilterContext, FilterOutput, FilterResult};
use super::{Filter, FilterError, Primitive};

/// The `feImage` filter primitive.
pub struct Image {
    base: Primitive,
    aspect: Cell<AspectRatio>,
    href: RefCell<Option<Href>>,
}

impl Image {
    /// Constructs a new `Image` with empty properties.
    #[inline]
    pub fn new() -> Image {
        Image {
            base: Primitive::new::<Self>(),
            aspect: Cell::new(AspectRatio::default()),
            href: RefCell::new(None),
        }
    }

    /// Renders the filter if the source is an existing node.
    fn render_node(
        &self,
        ctx: &FilterContext,
        draw_ctx: &mut DrawingCtx,
        bounds: IRect,
        fragment: &Fragment,
    ) -> Result<ImageSurface, FilterError> {
        let acquired_drawable = draw_ctx
            .get_acquired_node(fragment)
            .ok_or(FilterError::InvalidInput)?;
        let drawable = acquired_drawable.get();

        let surface = ImageSurface::create(
            cairo::Format::ARgb32,
            ctx.source_graphic().width(),
            ctx.source_graphic().height(),
        )?;

        draw_ctx.get_cairo_context().set_matrix(ctx.paffine());

        let node_being_filtered_values = ctx.get_computed_values_from_node_being_filtered();

        let cascaded = CascadedValues::new_from_values(&drawable, node_being_filtered_values);

        draw_ctx
            .draw_node_on_surface(
                &drawable,
                &cascaded,
                &surface,
                f64::from(ctx.source_graphic().width()),
                f64::from(ctx.source_graphic().height()),
            )
            .map_err(|e| {
                if let RenderingError::Cairo(status) = e {
                    FilterError::CairoError(status)
                } else {
                    // FIXME: this is just a dummy value; we should probably have a way to indicate
                    // an error in the underlying drawing process.
                    FilterError::CairoError(cairo::Status::InvalidStatus)
                }
            })?;

        // Clip the output to bounds.
        let output_surface = ImageSurface::create(
            cairo::Format::ARgb32,
            ctx.source_graphic().width(),
            ctx.source_graphic().height(),
        )?;

        let cr = cairo::Context::new(&output_surface);
        cr.rectangle(
            f64::from(bounds.x0),
            f64::from(bounds.y0),
            f64::from(bounds.x1 - bounds.x0),
            f64::from(bounds.y1 - bounds.y0),
        );
        cr.clip();
        cr.set_source_surface(&surface, 0f64, 0f64);
        cr.paint();

        Ok(output_surface)
    }

    /// Renders the filter if the source is an external image.
    fn render_external_image(
        &self,
        ctx: &FilterContext,
        draw_ctx: &DrawingCtx,
        bounds: &IRect,
        unclipped_bounds: &IRect,
        href: &Href,
    ) -> Result<ImageSurface, FilterError> {
        let surface = if let Href::PlainUrl(ref url) = *href {
            // FIXME: translate the error better here
            draw_ctx
                .lookup_image(&url)
                .map_err(|_| FilterError::InvalidInput)?
        } else {
            unreachable!();
        };

        let output_surface = ImageSurface::create(
            cairo::Format::ARgb32,
            ctx.source_graphic().width(),
            ctx.source_graphic().height(),
        )?;

        // TODO: this goes through a f64->i32->f64 conversion.
        let aspect = self.aspect.get();
        let (x, y, w, h) = aspect.compute(
<<<<<<< HEAD
            &ViewBox::new(
                0.0,
                0.0,
                f64::from(surface.width()),
                f64::from(surface.height()),
            ),
            &Rectangle::new(
                f64::from(render_bounds.x0),
                f64::from(render_bounds.y0),
                f64::from(render_bounds.x1 - render_bounds.x0),
                f64::from(render_bounds.y1 - render_bounds.y0),
            ),
=======
            f64::from(surface.width()),
            f64::from(surface.height()),
            f64::from(unclipped_bounds.x0),
            f64::from(unclipped_bounds.y0),
            f64::from(unclipped_bounds.x1 - unclipped_bounds.x0),
            f64::from(unclipped_bounds.y1 - unclipped_bounds.y0),
>>>>>>> c414d178
        );

        if w.approx_eq_cairo(&0.0) || h.approx_eq_cairo(&0.0) {
            return Ok(output_surface);
        }

        let ptn = surface.to_cairo_pattern();
        let mut matrix = cairo::Matrix::new(
            w / f64::from(surface.width()),
            0f64,
            0f64,
            h / f64::from(surface.height()),
            x,
            y,
        );
        matrix.invert();
        ptn.set_matrix(matrix);

        let cr = cairo::Context::new(&output_surface);
        cr.rectangle(
            f64::from(bounds.x0),
            f64::from(bounds.y0),
            f64::from(bounds.x1 - bounds.x0),
            f64::from(bounds.y1 - bounds.y0),
        );
        cr.clip();
        cr.set_source(&ptn);
        cr.paint();

        Ok(output_surface)
    }
}

impl NodeTrait for Image {
    fn set_atts(&self, node: &RsvgNode, pbag: &PropertyBag<'_>) -> NodeResult {
        self.base.set_atts(node, pbag)?;

        for (attr, value) in pbag.iter() {
            match attr {
                Attribute::PreserveAspectRatio => self.aspect.set(attr.parse(value)?),

                // "path" is used by some older Adobe Illustrator versions
                Attribute::XlinkHref | Attribute::Path => {
                    let href = Href::parse(value).map_err(|_| {
                        NodeError::parse_error(attr, ParseError::new("could not parse href"))
                    })?;

                    *self.href.borrow_mut() = Some(href);
                }

                _ => (),
            }
        }

        Ok(())
    }
}

impl Filter for Image {
    fn render(
        &self,
        _node: &RsvgNode,
        ctx: &FilterContext,
        draw_ctx: &mut DrawingCtx,
    ) -> Result<FilterResult, FilterError> {
        let bounds_builder = self.base.get_bounds(ctx);
        let bounds = bounds_builder.into_irect(draw_ctx);

        let href_borrow = self.href.borrow();
        let href_opt = href_borrow.as_ref();

        if let Some(href) = href_opt {
            let output_surface = match *href {
                Href::PlainUrl(_) => {
                    let unclipped_bounds = bounds_builder.into_irect_without_clipping(draw_ctx);
                    self.render_external_image(ctx, draw_ctx, &bounds, &unclipped_bounds, href)?
                }
                Href::WithFragment(ref frag) => self.render_node(ctx, draw_ctx, bounds, frag)?,
            };

            Ok(FilterResult {
                name: self.base.result.borrow().clone(),
                output: FilterOutput {
                    surface: SharedImageSurface::new(output_surface, SurfaceType::SRgb)?,
                    bounds,
                },
            })
        } else {
            Err(FilterError::InvalidInput)
        }
    }

    #[inline]
    fn is_affected_by_color_interpolation_filters(&self) -> bool {
        false
    }
}<|MERGE_RESOLUTION|>--- conflicted
+++ resolved
@@ -127,7 +127,6 @@
         // TODO: this goes through a f64->i32->f64 conversion.
         let aspect = self.aspect.get();
         let (x, y, w, h) = aspect.compute(
-<<<<<<< HEAD
             &ViewBox::new(
                 0.0,
                 0.0,
@@ -135,19 +134,11 @@
                 f64::from(surface.height()),
             ),
             &Rectangle::new(
-                f64::from(render_bounds.x0),
-                f64::from(render_bounds.y0),
-                f64::from(render_bounds.x1 - render_bounds.x0),
-                f64::from(render_bounds.y1 - render_bounds.y0),
+                f64::from(unclipped_bounds.x0),
+                f64::from(unclipped_bounds.y0),
+                f64::from(unclipped_bounds.x1 - unclipped_bounds.x0),
+                f64::from(unclipped_bounds.y1 - unclipped_bounds.y0),
             ),
-=======
-            f64::from(surface.width()),
-            f64::from(surface.height()),
-            f64::from(unclipped_bounds.x0),
-            f64::from(unclipped_bounds.y0),
-            f64::from(unclipped_bounds.x1 - unclipped_bounds.x0),
-            f64::from(unclipped_bounds.y1 - unclipped_bounds.y0),
->>>>>>> c414d178
         );
 
         if w.approx_eq_cairo(&0.0) || h.approx_eq_cairo(&0.0) {
