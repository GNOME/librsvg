--- conflicted
+++ resolved
@@ -212,17 +212,10 @@
         }
 
         let rect = cairo::Rectangle {
-<<<<<<< HEAD
-            x: unsafe { (*self.filter).x.normalize(values, self.drawing_ctx) },
-            y: unsafe { (*self.filter).y.normalize(values, self.drawing_ctx) },
-            width: unsafe { (*self.filter).width.normalize(values, self.drawing_ctx) },
-            height: unsafe { (*self.filter).height.normalize(values, self.drawing_ctx) },
-=======
-            x: filter.x.normalize(self.drawing_ctx),
-            y: filter.y.normalize(self.drawing_ctx),
-            width: filter.width.normalize(self.drawing_ctx),
-            height: filter.height.normalize(self.drawing_ctx),
->>>>>>> d68723d7
+            x: filter.x.normalize(values, self.drawing_ctx),
+            y: filter.y.normalize(values, self.drawing_ctx),
+            width: filter.width.normalize(values, self.drawing_ctx),
+            height: filter.height.normalize(values, self.drawing_ctx),
         };
 
         if filter.filterunits == CoordUnits::ObjectBoundingBox {
