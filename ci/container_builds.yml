include:
  - remote: "https://gitlab.freedesktop.org/freedesktop/ci-templates/-/raw/80f87b3058efb75a1faae11826211375fba77e7f/templates/opensuse.yml"
  - remote: "https://gitlab.freedesktop.org/alatiera/ci-templates/-/raw/alatiera/gnomeos-test/templates/gnomeos.yml"

variables:
  # When branching change the suffix to avoid conflicts with images
  # from the main branch
<<<<<<< HEAD
  BASE_TAG: "2024-01-21.0-main"
=======
  BASE_TAG: "2024-01-07.0-main"
>>>>>>> 7e0095bf
  RUST_STABLE: "1.75.0"
  RUST_MINIMUM: "1.70.0"
  RUSTUP_VERSION: "1.26.0"

# This bunch of packages are the system's C/C++ compilers, and the indirect dependencies needed
# to build librsvg's direct dependencies.  E.g. we must build cairo from a git tag, but we don't
# care about libpng too much and so use it as a system library.
.container.opensuse@common:
  stage: "container-build"
  before_script:
    - source ./ci/env.sh
  variables:
    FDO_DISTRIBUTION_VERSION: "tumbleweed"
    FDO_UPSTREAM_REPO: "gnome/librsvg"
    FDO_DISTRIBUTION_PACKAGES: >-
      autoconf
      automake
      bison
      clang
      clang-tools
      curl
      diffutils
      findutils
      flex
      gawk
      gcc
      gcc-c++
      gdb
      gettext
      gettext-tools
      git
      google-roboto-fonts
      gperf
      itstool
      libbrotli-devel
      libbz2-devel
      libexpat-devel
      libjson-c-devel
      libpng-devel
      libstdc++-devel
      libtool
      libuuid-devel
      make
      meson
      openssl-devel
      python3-pip
      python311-devel
      shadow
      shared-mime-info
      system-group-wheel
      vala
      wget
      xz
      zlib-devel

.container.opensuse@x86_64.stable:
  extends: .container.opensuse@common
  variables:
    FDO_DISTRIBUTION_TAG: "x86_64-${RUST_STABLE}-${BASE_TAG}"
    FDO_DISTRIBUTION_EXEC: >-
      bash ci/install-python-tools.sh &&
      bash ci/install-rust.sh --rustup-version ${RUSTUP_VERSION} \
                              --stable ${RUST_STABLE} \
                              --minimum ${RUST_MINIMUM} \
                              --nightly \
                              --arch x86_64-unknown-linux-gnu &&
      bash ci/install-rust-tools.sh &&
      bash ci/install-grcov.sh &&
      mkdir -p /usr/local/librsvg &&
      bash ci/build-dependencies.sh --prefix /usr/local/librsvg --meson-flags "--buildtype=release" &&
      rm -rf /root/.cargo /root/.cache    # cleanup compilation dirs; binaries are installed now

.container.opensuse@aarch64:
  extends: .container.opensuse@common
  variables:
    FDO_DISTRIBUTION_TAG: "aarch64-${RUST_STABLE}-${BASE_TAG}"
    FDO_DISTRIBUTION_EXEC: >-
      bash ci/install-rust.sh --rustup-version ${RUSTUP_VERSION} \
                              --stable ${RUST_STABLE} \
                              --arch aarch64-unknown-linux-gnu &&
      mkdir -p /usr/local/librsvg &&
      bash ci/build-dependencies.sh --prefix /usr/local/librsvg --meson-flags "--buildtype=release" &&
      rm -rf /root/.cargo /root/.cache    # cleanup compilation dirs; binaries are installed now
  tags:
    - aarch64

opensuse-container@x86_64.stable:
  extends:
    - .fdo.container-build@opensuse@x86_64
    - .container.opensuse@x86_64.stable
  stage: "container-build"

opensuse-container@aarch64:
  extends:
    - .fdo.container-build@opensuse@aarch64
    - .container.opensuse@aarch64
  stage: "container-build"

.container.gnomeos@common:
  stage: "container-build"
  before_script:
    - cat /etc/os-release
    - source ./ci/env.sh
  variables:
    FDO_UPSTREAM_REPO: "gnome/librsvg"
    FDO_DISTRIBUTION_EXEC: >-
      bash ci/install-python-tools.sh &&
      bash ci/install-rust.sh --rustup-version ${RUSTUP_VERSION} \
                              --stable ${RUST_STABLE} \
                              --minimum ${RUST_MINIMUM} \
                              --nightly \
                              --arch x86_64-unknown-linux-gnu &&
      bash ci/install-rust-tools.sh &&
      bash ci/install-grcov.sh &&
      rm -rf /root/.cargo /root/.cache    # cleanup compilation dirs; binaries are installed now

.container.gnomeos.nightly@x86_64:
  extends: .container.gnomeos@common
  variables:
    FDO_DISTRIBUTION_TAG: "x86_64-${RUST_STABLE}-${BASE_TAG}"
    FDO_DISTRIBUTION_VERSION: "core-nightly"

.container.gnomeos.45@x86_64:
  extends: .container.gnomeos@common
  variables:
    FDO_DISTRIBUTION_TAG: "x86_64-${RUST_STABLE}-${BASE_TAG}"
    FDO_DISTRIBUTION_VERSION: "core-45"

gnomeos-container.nightly@x86_64:
  extends:
    - .fdo.container-build@gnomeos@x86_64
    - .container.gnomeos.nightly@x86_64
  stage: "container-build"

gnomeos-container.45@x86_64:
  extends:
    - .fdo.container-build@gnomeos@x86_64
    - .container.gnomeos.45@x86_64
  stage: "container-build"<|MERGE_RESOLUTION|>--- conflicted
+++ resolved
@@ -5,11 +5,7 @@
 variables:
   # When branching change the suffix to avoid conflicts with images
   # from the main branch
-<<<<<<< HEAD
   BASE_TAG: "2024-01-21.0-main"
-=======
-  BASE_TAG: "2024-01-07.0-main"
->>>>>>> 7e0095bf
   RUST_STABLE: "1.75.0"
   RUST_MINIMUM: "1.70.0"
   RUSTUP_VERSION: "1.26.0"
