[package]
name = "librsvg"
version = "2.47.2"
authors = ["Federico Mena Quintero <federico@gnome.org>"]
workspace = "../"
edition = "2018"

[lib]
name = "librsvg"

[dependencies]
cairo-rs = "0.8.0"
glib = "0.9.0"
gio = { version="0.8.0", features=["v2_48"] } # per configure.ac
rsvg_internals = { path = "../rsvg_internals" }
url = "2"

[dev-dependencies]
<<<<<<< HEAD
cairo-rs = { version = "0.7.0", features = ["png", "pdf", "svg"] }
rsvg_internals = { path = "../rsvg_internals" }
=======
cairo-rs = { version = "0.8.0", features = ["png", "pdf", "svg"] }
rsvg_internals = { path = "../rsvg_internals" }

[build-dependencies]
pkg-config = "0.3.14"
>>>>>>> 5ea8c903
<|MERGE_RESOLUTION|>--- conflicted
+++ resolved
@@ -16,13 +16,5 @@
 url = "2"
 
 [dev-dependencies]
-<<<<<<< HEAD
-cairo-rs = { version = "0.7.0", features = ["png", "pdf", "svg"] }
-rsvg_internals = { path = "../rsvg_internals" }
-=======
 cairo-rs = { version = "0.8.0", features = ["png", "pdf", "svg"] }
-rsvg_internals = { path = "../rsvg_internals" }
-
-[build-dependencies]
-pkg-config = "0.3.14"
->>>>>>> 5ea8c903
+rsvg_internals = { path = "../rsvg_internals" }